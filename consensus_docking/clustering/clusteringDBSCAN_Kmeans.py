import os
import numpy as np
import pandas as pd
from collections import Counter, defaultdict
from sklearn.cluster import KMeans, DBSCAN
from sklearn.metrics import pairwise_distances_argmin_min
from consensus_docking.analysis import NearNatives

import logging
import sys

logging.basicConfig(
    format='[%(module)s] - %(levelname)s: %(message)s',
    datefmt='%d-%b-%y %H:%M:%S',
    level=logging.INFO, stream=sys.stdout)


class TwoStepsClustering:
    """
    It initializates a TwoStepClustering class.
    """
<<<<<<< HEAD

    def __init__(self, encoding_file, n_clusters, eps_DBSCAN=6,
                 metric_DBSCAN='euclidean'):
=======
    def __init__(self, encoding_file, n_clusters,
                 eps_DBSCAN = 6, metric_DBSCAN = 'euclidean',
                 near_native_analysis = False, rmsd_folder = None, 
                 apply_consensus = False): 
        
        # Clustering variables
>>>>>>> 9cd410b6
        self.encoding_file = encoding_file
        self.n_clusters = n_clusters
        self.eps_DBSCAN = eps_DBSCAN
        self.metric_DBSCAN = metric_DBSCAN

<<<<<<< HEAD
    def get_coords_names(self):
=======
        # Near native analysis
        self.near_native_analysis = near_native_analysis
        if near_native_analysis is True and os.path.isdir(rmsd_folder):
            self.near_native_structures = \
                NearNatives().extract_near_natives(rmsd_folder)


        # Consensus criteria
        self.apply_consensus = apply_consensus


    def get_coords_names(self): 
>>>>>>> 9cd410b6
        """
        It gets the coordinates and the file names from the encoding file. 

        Returns
        -------
        df_coords : pd.Dataframe
            Dataframe containing all the coordinates.
        file_names : list
            List of all the file names. 
        """
        df = pd.read_csv(self.encoding_file)
        df.columns = ['ids', 'norm_score', 'x1', 'y1', 'z1',
                      'x2', 'y2', 'z2', 'x3', 'y3', 'z3']
        df_coords = df[['x1', 'y1', 'z1', 'x2', 'y2', 'z2', 'x3', 'y3', 'z3']]
        file_names = [name[0] for name in df[['ids']].values]
        return df_coords, file_names

    @staticmethod
    def get_weighted_representatives(n_clusters):
        """
        It gets the number of K-means clusters to obtain from each DBSCAN 
        cluster.

        Parameters
        ----------
        n_clusters : int
            Number of total clusters to obtain. 

        Returns
        -------
        representatives_weighted : list
            Number of K-means clusters for each DBSCAN cluster. 
        """

        if n_clusters % 15 == 0:
            step = int(n_clusters / 15)
            representatives_weighted = \
                list(reversed([x + step for x in range(0, 5 * step, step)]))
        else:
            residue = n_clusters % 15
            step = int((n_clusters - residue) / 15)
            representatives_weighted = \
                list(reversed([x + step for x in range(0, 5 * step, step)]))
            add = int(residue / 5)
            representatives_weighted = \
                [x + add for x in representatives_weighted]
            if not residue % 5 == 0:
                res_add = residue % 5
                representatives_weighted[0] = \
                    representatives_weighted[0] + res_add
        return representatives_weighted

    def DBSCAN_step(self, coords, file_names, DBSCAN_CLUSTERS=5):
        """
        DBSCAN: first clustering step. 

        Parameters
        ----------
        coords : pd.Dataframe
            Dataframe containing all the coordinates.
        file_names : list
            List of all the file names. 
        DBSCAN_CLUSTERS : int
            Number of clusters to keep for the next clustering step. Default: 5. 

        Returns
        -------
        d_clusters : dict
            Dictionary with the results of the DBSCAN clustering. 
        selected_labels : list
            List of cluster labels selected for the next clustering step.
        """

        model = DBSCAN(eps=self.eps_DBSCAN, metric=self.metric_DBSCAN)
        model.fit(coords.values)
        top_clusters = sorted([(a, b) for a, b in Counter(model.labels_).items()
                               if b > 1], key=lambda x: -x[1])

        d_clusters = {}
        for file_name, label in zip(file_names, model.labels_):
            d_clusters[file_name] = label

        logging.info(' - Number of clusters: {}'.format(len(top_clusters)))
        logging.info(' - Outliers: {}'
                     .format(model.labels_[model.labels_ == -1].size))
        valid_clusters = \
            [cluster for cluster in top_clusters if not cluster[0] == -1]
        logging.info(' - Top 5 DBSCAN clusters')
        selected_labels = []
        for i, cluster in enumerate(valid_clusters[:DBSCAN_CLUSTERS]):
            logging.info('     Cluster {} \t Label {} \t Number of poses: {}'
                         .format(i + 1, cluster[0], cluster[1]))
            selected_labels.append(cluster[0])
        return d_clusters, selected_labels

    def KMeans_step(self, d_clusters, selected_labels):
        """
        K-Means : second clustering step

        Parameters
        ----------
        d_clusters : dict
            Dictionary with the results of the DBSCAN clustering. 
        selected_labels : list
            List of cluster labels selected from DBSCAN clustering step.

        Returns
        -------
        d_clustering : dict
            Dictionary with the results of the K-Means clustering.
        representative_structures : list
            List of representative structures selected. 
        """
        representative_clusters = \
            self.get_weighted_representatives(self.n_clusters)

        df = pd.read_csv(self.encoding_file)
        d_clustering = {}
        representative_structures = []
        for label, num_poses in zip(selected_labels, representative_clusters):
            poses_cluster_label = \
                [k for k, v in d_clusters.items() if v == label]

            df_filtered = df[df['ids'].isin(poses_cluster_label)]
            df_coords_cluster = df_filtered[['x1', 'y1', 'z1', 'x2', 'y2', 'z2',
                                             'x3', 'y3', 'z3']]

            model = KMeans(n_clusters=num_poses)
            model.fit(df_coords_cluster.values)
            clusters = list(model.labels_)
            file_names = [name[0] for name in df_filtered[['ids']].values]

            d_kmeans = defaultdict(list)
<<<<<<< HEAD
            for file_name, label_model in zip(file_names, model.labels_):
=======
            d = {}
            for file_name, label_model in zip(file_names, model.labels_): 
>>>>>>> 9cd410b6
                cluster_label = 'cluster_{}_{}'.format(label, label_model)
                d_kmeans[cluster_label].append(os.path.basename(file_name))
                d[file_name] = label_model

            names = df_filtered[['ids']].values
            coords = df_filtered[['x1', 'y1', 'z1', 'x2', 'y2', 'z2', 'x3',
                                  'y3', 'z3']].values

            d_coods_names = \
                {name[0]: coord for coord, name in zip(coords, names)}

            centroids = model.cluster_centers_
            closest, _ = \
                pairwise_distances_argmin_min(model.cluster_centers_,
                                              df_coords_cluster.values)

            for idx in closest:
                coord_centroid = df_coords_cluster.values[idx]
                for k, v in d_coods_names.items():
                    if np.all(v == coord_centroid):
                        representative_structures.append(os.path.basename(k))

            # Near natives analysis in KMeans cluster
            if self.near_native_analysis:
                NearNatives().near_natives_in_clusters(
                    self.near_native_structures, d)
            
            d_clustering = {**d_clustering, **d_kmeans}

        return d_clustering, representative_structures

<<<<<<< HEAD
    def apply_consensus(self, d, NUMBER_OF_SOFTWARES=5):
=======

    def apply_consensus_criteria(self, d, NUMBER_OF_SOFTWARES = 5): 
>>>>>>> 9cd410b6
        """
        It applies the consensus criteria to prioritize clusters with structures
        from all the softwares. 

        Parameters
        ---------- 
        d : dict
            Dictionary with all the clustering results. 
        NUMBER_OF_SOFTWARES : int
            Total number of docking softwares used. Default: 5. 
        """
        consensus_dump = []
        for k, v in d.items():
            labels = list([x.split('_')[0] for x in v['Structures']])
            consensus_count = dict(Counter(map(str, labels)))
            if len(consensus_count.keys()) == NUMBER_OF_SOFTWARES:
                logging.info(
                    f"     - {k} \t Representative:{v['Representative']}" +
                    f" \t Population: {v['Population']}.")
            else:
                consensus_dump.append(k)
        logging.info('- Clusters not fulfilling the consensus criteria:')

        for k in consensus_dump:
            logging.info(
                f"     - {k} \t Representative:{d.get(k)['Representative']}" +
                f" \t Population: {d.get(k)['Population']}.")

    def run(self):
        """
        It runs the clustering pipeline based on the DBSCAN-Kmeans two-step 
        clustering.
        """
        
        # DBSCAN clustering
        coords, file_names = self.get_coords_names()
        logging.info('STEP ONE: DBSCAN clustering')
        d_dbscan, selected_labels = self.DBSCAN_step(coords, file_names)
<<<<<<< HEAD
=======
        
        # Near natives analysis in DBSCAN
        if self.near_native_analysis:
            NearNatives().near_natives_in_clusters(self.near_native_structures,
                                                   d_dbscan)
>>>>>>> 9cd410b6

        # K-Means clustering
        logging.info('STEP TWO: K-MEANS clustering')
        d_clustering, representative_structures = \
            self.KMeans_step(d_dbscan, selected_labels)

        # Dictionary clustering results
        d_results = {}
        for structure in representative_structures:
            cluster_label = \
                [k for k, v in d_clustering.items() if structure in list(v)][0]
            d_results[cluster_label] = \
                {'Representative': structure,
                 'Population': len(d_clustering[cluster_label]),
                 'Structures': d_clustering[cluster_label]}

        # Consensus criteria
        if self.apply_consensus:
            self.apply_consensus_criteria(d_results)
        
        # Log representative structures
        else:
            for k,v in d_results.items(): 
                logging.info(
                    f"     - {k} \t Representative:{v['Representative']}" +  
                    f" \t Population: {v['Population']}.")<|MERGE_RESOLUTION|>--- conflicted
+++ resolved
@@ -15,30 +15,21 @@
     level=logging.INFO, stream=sys.stdout)
 
 
-class TwoStepsClustering:
+class TwoStepsClustering(object): 
     """
     It initializates a TwoStepClustering class.
     """
-<<<<<<< HEAD
-
-    def __init__(self, encoding_file, n_clusters, eps_DBSCAN=6,
-                 metric_DBSCAN='euclidean'):
-=======
     def __init__(self, encoding_file, n_clusters,
                  eps_DBSCAN = 6, metric_DBSCAN = 'euclidean',
                  near_native_analysis = False, rmsd_folder = None, 
                  apply_consensus = False): 
         
         # Clustering variables
->>>>>>> 9cd410b6
         self.encoding_file = encoding_file
-        self.n_clusters = n_clusters
+        self.n_clusters = n_clusters 
         self.eps_DBSCAN = eps_DBSCAN
         self.metric_DBSCAN = metric_DBSCAN
 
-<<<<<<< HEAD
-    def get_coords_names(self):
-=======
         # Near native analysis
         self.near_native_analysis = near_native_analysis
         if near_native_analysis is True and os.path.isdir(rmsd_folder):
@@ -51,14 +42,13 @@
 
 
     def get_coords_names(self): 
->>>>>>> 9cd410b6
         """
         It gets the coordinates and the file names from the encoding file. 
 
         Returns
         -------
         df_coords : pd.Dataframe
-            Dataframe containing all the coordinates.
+            Dataframe containing all the coordinates. 
         file_names : list
             List of all the file names. 
         """
@@ -69,8 +59,7 @@
         file_names = [name[0] for name in df[['ids']].values]
         return df_coords, file_names
 
-    @staticmethod
-    def get_weighted_representatives(n_clusters):
+    def get_weighted_representatives(self, n_clusters):
         """
         It gets the number of K-means clusters to obtain from each DBSCAN 
         cluster.
@@ -85,26 +74,26 @@
         representatives_weighted : list
             Number of K-means clusters for each DBSCAN cluster. 
         """
-
-        if n_clusters % 15 == 0:
-            step = int(n_clusters / 15)
+        
+        if n_clusters % 15 == 0: 
+            step = int(n_clusters/15)
             representatives_weighted = \
-                list(reversed([x + step for x in range(0, 5 * step, step)]))
-        else:
-            residue = n_clusters % 15
-            step = int((n_clusters - residue) / 15)
+                list(reversed([x + step for x in range(0,5*step, step)]))
+        else: 
+            residue = n_clusters%15
+            step = int((n_clusters-residue)/15)
             representatives_weighted = \
-                list(reversed([x + step for x in range(0, 5 * step, step)]))
-            add = int(residue / 5)
+                list(reversed([x + step for x in range(0,5*step, step)]))
+            add = int(residue/5)
             representatives_weighted = \
                 [x + add for x in representatives_weighted]
-            if not residue % 5 == 0:
-                res_add = residue % 5
+            if not residue%5 == 0: 
+                res_add = residue%5
                 representatives_weighted[0] = \
-                    representatives_weighted[0] + res_add
+                    representatives_weighted[0]+res_add
         return representatives_weighted
 
-    def DBSCAN_step(self, coords, file_names, DBSCAN_CLUSTERS=5):
+    def DBSCAN_step(self, coords, file_names, DBSCAN_CLUSTERS = 5):
         """
         DBSCAN: first clustering step. 
 
@@ -124,30 +113,30 @@
         selected_labels : list
             List of cluster labels selected for the next clustering step.
         """
-
+        
         model = DBSCAN(eps=self.eps_DBSCAN, metric=self.metric_DBSCAN)
         model.fit(coords.values)
-        top_clusters = sorted([(a, b) for a, b in Counter(model.labels_).items()
-                               if b > 1], key=lambda x: -x[1])
+        top_clusters = sorted([(a,b) for a,b in Counter(model.labels_).items() 
+                       if b>1], key=lambda x: -x[1])
 
         d_clusters = {}
-        for file_name, label in zip(file_names, model.labels_):
+        for file_name, label in zip(file_names, model.labels_): 
             d_clusters[file_name] = label
 
         logging.info(' - Number of clusters: {}'.format(len(top_clusters)))
         logging.info(' - Outliers: {}'
-                     .format(model.labels_[model.labels_ == -1].size))
+            .format(model.labels_[model.labels_ == -1].size))
         valid_clusters = \
             [cluster for cluster in top_clusters if not cluster[0] == -1]
         logging.info(' - Top 5 DBSCAN clusters')
         selected_labels = []
-        for i, cluster in enumerate(valid_clusters[:DBSCAN_CLUSTERS]):
+        for i,cluster in enumerate(valid_clusters[:DBSCAN_CLUSTERS]):
             logging.info('     Cluster {} \t Label {} \t Number of poses: {}'
-                         .format(i + 1, cluster[0], cluster[1]))
+                .format(i + 1, cluster[0], cluster[1]))
             selected_labels.append(cluster[0])
         return d_clusters, selected_labels
 
-    def KMeans_step(self, d_clusters, selected_labels):
+    def KMeans_step(self, d_clusters, selected_labels): 
         """
         K-Means : second clustering step
 
@@ -165,15 +154,15 @@
         representative_structures : list
             List of representative structures selected. 
         """
-        representative_clusters = \
+        representative_clusters= \
             self.get_weighted_representatives(self.n_clusters)
-
+        
         df = pd.read_csv(self.encoding_file)
         d_clustering = {}
         representative_structures = []
         for label, num_poses in zip(selected_labels, representative_clusters):
             poses_cluster_label = \
-                [k for k, v in d_clusters.items() if v == label]
+                [k for k,v in d_clusters.items() if v == label]
 
             df_filtered = df[df['ids'].isin(poses_cluster_label)]
             df_coords_cluster = df_filtered[['x1', 'y1', 'z1', 'x2', 'y2', 'z2',
@@ -185,12 +174,8 @@
             file_names = [name[0] for name in df_filtered[['ids']].values]
 
             d_kmeans = defaultdict(list)
-<<<<<<< HEAD
+            d = {}
             for file_name, label_model in zip(file_names, model.labels_):
-=======
-            d = {}
-            for file_name, label_model in zip(file_names, model.labels_): 
->>>>>>> 9cd410b6
                 cluster_label = 'cluster_{}_{}'.format(label, label_model)
                 d_kmeans[cluster_label].append(os.path.basename(file_name))
                 d[file_name] = label_model
@@ -200,16 +185,17 @@
                                   'y3', 'z3']].values
 
             d_coods_names = \
-                {name[0]: coord for coord, name in zip(coords, names)}
+                {name[0] : coord for coord,name in zip(coords, names)}
 
             centroids = model.cluster_centers_
             closest, _ = \
                 pairwise_distances_argmin_min(model.cluster_centers_,
                                               df_coords_cluster.values)
-
+            
+            
             for idx in closest:
                 coord_centroid = df_coords_cluster.values[idx]
-                for k, v in d_coods_names.items():
+                for k,v in d_coods_names.items(): 
                     if np.all(v == coord_centroid):
                         representative_structures.append(os.path.basename(k))
 
@@ -217,17 +203,13 @@
             if self.near_native_analysis:
                 NearNatives().near_natives_in_clusters(
                     self.near_native_structures, d)
-            
+
             d_clustering = {**d_clustering, **d_kmeans}
 
         return d_clustering, representative_structures
 
-<<<<<<< HEAD
-    def apply_consensus(self, d, NUMBER_OF_SOFTWARES=5):
-=======
-
-    def apply_consensus_criteria(self, d, NUMBER_OF_SOFTWARES = 5): 
->>>>>>> 9cd410b6
+
+    def apply_consensus_criteria(self, d, NUMBER_OF_SOFTWARES = 5):
         """
         It applies the consensus criteria to prioritize clusters with structures
         from all the softwares. 
@@ -240,40 +222,37 @@
             Total number of docking softwares used. Default: 5. 
         """
         consensus_dump = []
-        for k, v in d.items():
+        for k,v in d.items(): 
             labels = list([x.split('_')[0] for x in v['Structures']])
-            consensus_count = dict(Counter(map(str, labels)))
-            if len(consensus_count.keys()) == NUMBER_OF_SOFTWARES:
+            consensus_count = dict(Counter(map(str,labels)))
+            if len(consensus_count.keys()) == NUMBER_OF_SOFTWARES: 
                 logging.info(
-                    f"     - {k} \t Representative:{v['Representative']}" +
+                    f"     - {k} \t Representative:{v['Representative']}" +  
                     f" \t Population: {v['Population']}.")
-            else:
+            else: 
                 consensus_dump.append(k)
         logging.info('- Clusters not fulfilling the consensus criteria:')
-
-        for k in consensus_dump:
+        
+        for k in consensus_dump: 
             logging.info(
-                f"     - {k} \t Representative:{d.get(k)['Representative']}" +
+                f"     - {k} \t Representative:{d.get(k)['Representative']}" +  
                 f" \t Population: {d.get(k)['Population']}.")
 
-    def run(self):
+    def run(self): 
         """
         It runs the clustering pipeline based on the DBSCAN-Kmeans two-step 
         clustering.
         """
-        
+
         # DBSCAN clustering
-        coords, file_names = self.get_coords_names()
+        coords,file_names = self.get_coords_names()
         logging.info('STEP ONE: DBSCAN clustering')
         d_dbscan, selected_labels = self.DBSCAN_step(coords, file_names)
-<<<<<<< HEAD
-=======
-        
+
         # Near natives analysis in DBSCAN
         if self.near_native_analysis:
             NearNatives().near_natives_in_clusters(self.near_native_structures,
                                                    d_dbscan)
->>>>>>> 9cd410b6
 
         # K-Means clustering
         logging.info('STEP TWO: K-MEANS clustering')
@@ -282,21 +261,21 @@
 
         # Dictionary clustering results
         d_results = {}
-        for structure in representative_structures:
+        for structure in representative_structures: 
             cluster_label = \
-                [k for k, v in d_clustering.items() if structure in list(v)][0]
+                [k for k,v in d_clustering.items() if structure in list(v)][0]
             d_results[cluster_label] = \
                 {'Representative': structure,
-                 'Population': len(d_clustering[cluster_label]),
-                 'Structures': d_clustering[cluster_label]}
+                 'Population' : len(d_clustering[cluster_label]),
+                 'Structures' : d_clustering[cluster_label]}
 
         # Consensus criteria
         if self.apply_consensus:
             self.apply_consensus_criteria(d_results)
-        
+
         # Log representative structures
         else:
-            for k,v in d_results.items(): 
+            for k,v in d_results.items():
                 logging.info(
-                    f"     - {k} \t Representative:{v['Representative']}" +  
+                    f"     - {k} \t Representative:{v['Representative']}" +
                     f" \t Population: {v['Population']}.")