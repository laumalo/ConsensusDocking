"""
This module contains all the methods related with the alignment of
PDB structures.
"""
from functools import partial
from multiprocessing import Pool
from biopandas.pdb import PandasPdb
import numpy as np
import scipy.spatial as spatial
import torch 
import mdtraj as md
import logging
import sys
import os

logging.basicConfig(format=
    '%(asctime)s [%(module)s] - %(levelname)s: %(message)s',
    datefmt='%d-%b-%y %H:%M:%S', level=logging.INFO, stream=sys.stdout)

class Aligner_3points(object): 
    """
    Aligner object based on the 3 CA method.
    """
    def __init__(self, pdb_ref, chain_ref): 
        """
        It initialices and Aligner object with the reference structure. 

        Parameters
        ----------
        pdb_ref : str
            Path to the reference PDB. 
        chain_ref : str     
            Chain Id of the reference structure. 
        """
        self.pdb_ref = pdb_ref
        self.chain_ref = chain_ref
        self.atoms_to_align_ref = \
            self.get_3points_lines(self.pdb_ref, self.chain_ref)


    def get_most_dist_points(self, data, K, MAX_LOOPS=20):
        """
        It gets the K most distance points of a given set of coordinates.

        Parameters
        ----------
        data : np.array
            Set of coordinates 
        K : int
            Number of points to return
        MAX_LOOPS : int
            Maximum number of loops in the algorithm. 

        Returns
        -------
        indices : np.array
            Indices of the K most distance points.
        """
        def distances(ndarray_0, ndarray_1):
            """
            It computes the distance between two arrays of coordinates. 

            Parameters
            ----------
            ndarray_0 : np.array
                Array 1
            ndarray_1 : np.array
                Array 2
            """
            if (ndarray_0.ndim, ndarray_1.ndim) not in ((1, 2), (2, 1)):
                raise ValueError("bad ndarray dimensions combination")
            return np.linalg.norm(ndarray_0 - ndarray_1, axis=1)
        N = data.shape[0]
        ND = data.shape[1]
        indices = np.argsort(distances(data, data.mean(0)))[:K].copy()
        distsums = spatial.distance.cdist(data, data[indices]).sum(1)
        distsums[indices] = -np.inf
        prev_sum = 0.0
        for loop in range(MAX_LOOPS):
            for i in range(K):
                old_index = indices[i]
                distsums[old_index] = \
                    distances(data[indices], data[old_index]).sum()
                distsums -= distances(data, data[old_index])
                new_index = np.argmax(distsums)
                indices[i] = new_index
                distsums[new_index] = -np.inf
                distsums += distances(data, data[new_index])
            curr_sum = spatial.distance.pdist(data[indices]).sum()
            if curr_sum == prev_sum:
                break
            prev_sum = curr_sum
        return indices

    def get_3points_lines(self, pdb, chain):
        """
        For a given PDB and a chain ID it computes the three most distance CA. 

        Parameters
        ----------
        pdb : str
            Path to the PDB. 
        chain : str
            Chain ID. 

        Returns
        -------
        df : pandas.dataframe
            DataFrame with the 3 CA selected.
        """
        ppdb = PandasPdb().read_pdb(pdb)
        df = ppdb.df['ATOM'][ppdb.df['ATOM']['atom_name'] == 'CA']\
             [ppdb.df['ATOM']['chain_id'] == chain]
        coords = df[['x_coord', 'y_coord', 'z_coord']].values
        dist_atoms = self.get_most_dist_points(coords, K=3)
        return df.iloc[dist_atoms]


    def find_rigid_alignment(self, A, B):
        """
        It computes the rotation and translation matrix given to sets of 3D 
        points. At least each set has to containt 3 proints. Implementation 
        based on the Kabash algorithm. 

        Parameters
        ----------
        A : torch.tensor
            Set A of points. 
        B : torch.tensort
            Aet B of points.

        Returns
        -------
        R : np.array
            Rotation matrix. 
        t : np.array
            Translation vector.
        """
        A = torch.tensor(A)
        B = torch.tensor(B)
        
        a_mean = A.mean(axis=0)
        b_mean = B.mean(axis=0)
        A_c = A - a_mean
        B_c = B - b_mean
        
        # Covariance matrix
        H = A_c.T.mm(B_c)
        U, S, V = torch.svd(H)
        
        # Rotation matrix
        R = V.mm(U.T)
        
        # Translation vector
        t = b_mean[None, :] - R.mm(a_mean[None, :].T).T
        t = t.T
        return np.array(R), np.array(t.squeeze())

    def align(self, pdb_query, chain_query): 
        """
        It performs a rigid aligment of the query chain against the reference 
        structure. This method is useful to align the static protein. 


        Parameters
        ----------
        pdb_query : str  
            Path to the PDB to align. 
        chain_query : str
            Chain ID to align. 
        """

        atoms_to_align_query = self.get_3points_lines(pdb_query, chain_query)

        A = self.atoms_to_align_ref[['x_coord', 'y_coord', 'z_coord']].values
        B = atoms_to_align_query[['x_coord', 'y_coord', 'z_coord']].values

        # Check if the structures are already aligned or not
        if (A==B).all(): 
            logging.info(' -   Query and ref proteins already aligned.')
        else: 
            logging.info(' -   Query and ref proteins are not aligned.')
            logging.info(' -   Aligning query protein: {}...'.format(pdb_query))

            # Compute rotation and translation in 3D
            R,t = self.find_rigid_alignment(A, B)

            # Load PDB with original coordinates
            ppdb = PandasPdb().read_pdb(pdb_query)
            df = ppdb.df['ATOM']

            # Compute the new coordinates
            coords = df[['x_coord', 'y_coord', 'z_coord']].values
            new_coords = np.array([np.dot(R,coord)  + t for coord in coords])

            for i, (value, new_value) in enumerate(
                zip(df[['x_coord', 'y_coord', 'z_coord']].values, new_coords)): 
                df.at[i, 'x_coord'] = new_value[0]
                df.at[i, 'y_coord'] = new_value[1]
                df.at[i, 'z_coord'] = new_value[2]
            
            # Save aligned structure to PDB.
            ppdb.to_pdb(pdb_query.replace('.pdb', '_aligned.pdb'))

    def run_aligment(self, path, chain, n_proc = 1): 
        files = [os.path.join(path,file) for file in os.listdir(path) 
                 if file.endswith('.pdb')]
        align_paral = partial(self.align, chain = chain)
        with Pool(n_proc) as p:
            list(p.imap(align_paral, files))

class Aligner(object):
    """
    Aligner object based on MdTraj aligment of CA. 
    """
    def __init__(self, pdb_ref, chains_ref): 
        """
        It initialices and Aligner object with the reference structure. 

        Parameters
        ----------
        pdb_ref : str
            Path to the reference PDB. 
        chain_ref : str     
            Chain Id of the reference structure. 
        """
        self.pdb_ref = pdb_ref
        self.chains_ref = chains_ref

    def _get_atoms_to_align(self, structure, chains):
        """
        It gets the CA of the chains selected. 

        Parameters
        ----------
        structure : str
            Path to the PDB structure. 
        chains : list
            List of chains to select atoms from. 

        Returns
        -------
        atoms_to_align : str
            List CA indices of the fetched chains. 
        """ 
        from consensus_docking.utils.mdtraj import get_chains_dict
        atoms_align_chains = []
        for chain in chains:
            chain_id = get_chains_dict(structure).get(chain)
            atoms_to_align = \
                structure.topology.select("chainid {} and name CA"
                                         .format(chain_id))
            atoms_align_chains.append(atoms_to_align)
        return np.concatenate(atoms_align_chains)   

    def align(self, query_structure, ref_traj, atoms_to_align_ref, chains,
              remove = True):
        """
        It aligns a structure using MdTraj implementation. 

        Parameters
        ----------
        query_structure : str
            Path to the PDB of the structure to align.
        ref_traj : mdtraj.Trajectory object
            Reference trajectory. 
        atoms_to_align_ref : list
            List of atoms to align to.
        chains : list 
            List of chains ids to align the structure. 
        remove : bool
            True if you want to remove the unaligned structure.
        """
        
        # Atoms to align 
        atoms_to_align_query = self._get_atoms_to_align(query_structure, chains)
        
        # Superposition of selected chains
        query_traj = md.load(query_structure)
<<<<<<< HEAD
        atoms_to_align_query = \
            query_traj.topology.select("chainid {} and name CA")
        query_traj.superpose(ref_traj,
                             atom_indices = atoms_to_align_query,
                             ref_atom_indices = atoms_to_align_ref)
=======
        # Commented to avoid Syntax error
        #for chain in chains:
        #    chain_id =
        atoms_to_align_query = query_traj.topology.select("chainid 0 and name CA")
        query_traj.superpose(ref_traj,atom_indices = atoms_to_align_query,ref_atom_indices = atoms_to_align_ref)
>>>>>>> 47120d7c
        output_path = query_structure.replace('.pdb', '_align.pdb')

        # Export alignes structure
        query_traj.save(output_path)
        if remove: 
            os.remove(query_structure)

    def run_aligment(self, path, chains, n_proc = 1):
        """
        It iterates (in parallel) over all the structures and aligns them to a 
        reference (only the selected chains) structure. 

        Parameters
        ----------
        path : str 
            Path to the folder to align its structures. 
        chains : list 
            List of chains to align. 
        n_proc : int
            Number of processors. 
        """
        files = [os.path.join(path, file) for file in 
                 os.listdir(path) if file.endswith('.pdb')]
 
        # Get reference atoms to align
        atoms_to_align_ref = self._get_atoms_to_align(self.pdb_ref,
                                                      self.chains_ref)

        # Function to be parallelized
<<<<<<< HEAD
        align_structures_paral = partial(self.align,
            ref_traj = md.load(self.pdb_ref),
            atoms_to_align_ref = atoms_to_align_ref, chains = chains)
=======
        align_structures_paral = partial(self.align, ref_traj = md.load(self.pdb_ref),
                                         atoms_to_align_ref = atoms_to_align_ref, chains = chains)
>>>>>>> 47120d7c
        
        with Pool(n_proc) as p:
            list(p.imap(align_structures_paral, files))<|MERGE_RESOLUTION|>--- conflicted
+++ resolved
@@ -277,19 +277,11 @@
         
         # Superposition of selected chains
         query_traj = md.load(query_structure)
-<<<<<<< HEAD
         atoms_to_align_query = \
             query_traj.topology.select("chainid {} and name CA")
         query_traj.superpose(ref_traj,
                              atom_indices = atoms_to_align_query,
                              ref_atom_indices = atoms_to_align_ref)
-=======
-        # Commented to avoid Syntax error
-        #for chain in chains:
-        #    chain_id =
-        atoms_to_align_query = query_traj.topology.select("chainid 0 and name CA")
-        query_traj.superpose(ref_traj,atom_indices = atoms_to_align_query,ref_atom_indices = atoms_to_align_ref)
->>>>>>> 47120d7c
         output_path = query_structure.replace('.pdb', '_align.pdb')
 
         # Export alignes structure
@@ -319,14 +311,9 @@
                                                       self.chains_ref)
 
         # Function to be parallelized
-<<<<<<< HEAD
         align_structures_paral = partial(self.align,
             ref_traj = md.load(self.pdb_ref),
             atoms_to_align_ref = atoms_to_align_ref, chains = chains)
-=======
-        align_structures_paral = partial(self.align, ref_traj = md.load(self.pdb_ref),
-                                         atoms_to_align_ref = atoms_to_align_ref, chains = chains)
->>>>>>> 47120d7c
         
         with Pool(n_proc) as p:
             list(p.imap(align_structures_paral, files))