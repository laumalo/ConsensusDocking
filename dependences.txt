Dependences list:

- mdtraj
- biopandas
- numpy
- pandas
- pyyaml
- sklearn
- scipy
- pytorch
<<<<<<< HEAD
- py3dmol
- matplotlib
- seaborn
=======
- more_itertools
- pytest

>>>>>>> f241b6be
###################
If you work from Mare Nostrum IV I recomend you to use the conda environment from: '/gpfs/projects/bsc72/lauramalo/conda_envs/ELE'. In principle, it includes all dependences.
###################<|MERGE_RESOLUTION|>--- conflicted
+++ resolved
@@ -8,15 +8,11 @@
 - sklearn
 - scipy
 - pytorch
-<<<<<<< HEAD
+- more_itertools
+- pytest
 - py3dmol
 - matplotlib
 - seaborn
-=======
-- more_itertools
-- pytest
-
->>>>>>> f241b6be
 ###################
 If you work from Mare Nostrum IV I recomend you to use the conda environment from: '/gpfs/projects/bsc72/lauramalo/conda_envs/ELE'. In principle, it includes all dependences.
 ###################